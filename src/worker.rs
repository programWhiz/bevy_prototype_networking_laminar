use crossbeam_channel::{unbounded, Receiver, Sender};
use std::sync::Mutex;
use std::thread;
use std::time::{Duration, Instant};

use bytes::Bytes;

use laminar::{Packet, Socket, SocketEvent};

use super::error::NetworkError;
use super::{Connection, Message, NetworkEvent, NetworkResource, SocketHandle, WorkerInstructions};

const SEND_EXPECT: &str =
    "The networking worker thread is no longer able to send messages back to the receiver.";

pub fn start_worker_thread() -> NetworkResource {
<<<<<<< HEAD
    let (event_tx, event_rx): (Sender<NetworkEvent>, Receiver<NetworkEvent>) = unbounded();
    let (message_tx, message_rx): (Sender<Message>, Receiver<Message>) = unbounded();
    let (instruction_tx, instruction_rx): (Sender<SocketInstruction>, Receiver<SocketInstruction>) =
        unbounded();
=======
    let (event_tx, event_rx): (Sender<NetworkEvent>, Receiver<NetworkEvent>) = mpsc::channel();
    let (message_tx, message_rx): (Sender<Message>, Receiver<Message>) = mpsc::channel();
    let (instruction_tx, instruction_rx): (
        Sender<WorkerInstructions>,
        Receiver<WorkerInstructions>,
    ) = mpsc::channel();
>>>>>>> 40bed962

    let mut sockets = TrackedSockets {
        sockets: Vec::new(),
    };

    let sleep_time = Duration::from_millis(1);

    let resource = NetworkResource {
        default_socket: None,
        bound_sockets: Vec::new(),
        connections: Vec::new(),
        message_tx: Mutex::new(message_tx),
        event_rx: Mutex::new(event_rx),
        instruction_tx: Mutex::new(instruction_tx),
    };

    let mut start = std::time::Instant::now();
    let mut end = std::time::Instant::now();

    thread::spawn(move || loop {
        let millis = start.elapsed().as_millis();
        if millis > 50 {
            println!(
                "warning: thread worker loop took {:.3?} ({:.3?} after sleeping)",
                start.elapsed(),
                end.elapsed()
            );
        }

        start = std::time::Instant::now();

        let should_terminate = handle_instructions(&mut sockets, &instruction_rx);
        if should_terminate {
            break;
        }
        poll_sockets(&mut sockets);
        send_messages(&mut sockets, &message_rx, &event_tx);
        receive_messages(&mut sockets, &event_tx);

        end = std::time::Instant::now();

        // go dark
        std::thread::sleep(sleep_time);
    });

    resource
}

fn handle_instructions(
    sockets: &mut TrackedSockets,
    instruction_rx: &Receiver<WorkerInstructions>,
) -> bool {
    while let Ok(instruction) = instruction_rx.try_recv() {
        match instruction {
            WorkerInstructions::AddSocket(handle, socket) => {
                sockets.add_socket(handle, socket);
            } // future work: allow manual closing of sockets
            // WorkerInstructions::CloseSocket(handle) => {
            //     sockets.close_socket(handle);
            // }
            WorkerInstructions::Terminate => return true,
        }
    }

    false
}

fn poll_sockets(sockets: &mut TrackedSockets) {
    for (_, socket) in sockets.iter_mut() {
        socket.manual_poll(Instant::now());
    }
}

fn send_messages(
    sockets: &mut TrackedSockets,
    message_rx: &Receiver<Message>,
    event_tx: &Sender<NetworkEvent>,
) {
    while let Ok(message) = message_rx.try_recv() {
        let handle = message.socket_handle;

        sockets
            .get_socket_mut(handle)
            .and_then(|socket| {
                socket
                    .send(Packet::reliable_unordered(
                        message.destination,
                        message.message.to_vec(),
                    ))
                    .map_err(|e| e.into())
            })
            .or_else(|err| event_tx.send(NetworkEvent::SendError(err)))
            // this expect() is OK, since our only way of communicating errors back to the callers through this event channel. If
            // we can no longer push events back through this channel, it's time to panic.
            .expect(SEND_EXPECT);
    }
}

fn receive_messages(sockets: &mut TrackedSockets, event_tx: &Sender<NetworkEvent>) {
    for (socket_handle, socket) in sockets.iter_mut() {
        while let Some(event) = socket.recv() {
            let e = match event {
                SocketEvent::Connect(addr) => Some(NetworkEvent::Connected(Connection {
                    addr,
                    socket: *socket_handle,
                })),
                SocketEvent::Timeout(addr) => Some(NetworkEvent::Disconnected(Connection {
                    addr,
                    socket: *socket_handle,
                })),
                SocketEvent::Packet(packet) => Some(NetworkEvent::Message(
                    Connection {
                        addr: packet.addr(),
                        socket: *socket_handle,
                    },
                    Bytes::copy_from_slice(packet.payload()),
                )),
            };

            if let Some(e) = e {
                // this expect() is OK, since our only way of communicating errors back to the callers through this event channel. If
                // we can no longer push events back through this channel, it's time to panic.
                event_tx.send(e).expect(SEND_EXPECT);
            }
        }
    }
}

struct TrackedSockets {
    sockets: Vec<(SocketHandle, Socket)>,
}

impl TrackedSockets {
    pub fn iter_mut(&mut self) -> std::slice::IterMut<(SocketHandle, Socket)> {
        self.sockets.iter_mut()
    }

    pub fn add_socket(&mut self, handle: SocketHandle, socket: Socket) {
        if self.has_socket(handle) {
            // todo: communicate socket error back
            println!(
                "Warning: attempted to add socket with an existing handle, dropping the new socket"
            );
            return;
        }

        self.sockets.push((handle, socket));
    }

    // pub fn close_socket(&mut self, handle: SocketHandle) {
    //     let sock = self.sockets.iter().position(|(h, _)| *h == handle);

    //     match sock {
    //         Some(idx) => {
    //             self.sockets.remove(idx);
    //         }
    //         None => {
    //             println!("Warning: attempting to close a socket that doesn't exist.");
    //         }
    //     }
    // }

    pub fn has_socket(&self, handle: SocketHandle) -> bool {
        self.get_socket(handle).is_ok()
    }

    pub fn get_socket(&self, handle: SocketHandle) -> Result<&Socket, NetworkError> {
        self.sockets
            .iter()
            .find(|(h, _)| handle == *h)
            .map(|(_, s)| s)
            .ok_or(NetworkError::NoSocket(handle))
    }

    pub fn get_socket_mut(&mut self, handle: SocketHandle) -> Result<&mut Socket, NetworkError> {
        self.sockets
            .iter_mut()
            .find(|(h, _)| handle == *h)
            .map(|(_, s)| s)
            .ok_or(NetworkError::NoSocket(handle))
    }
}<|MERGE_RESOLUTION|>--- conflicted
+++ resolved
@@ -14,19 +14,12 @@
     "The networking worker thread is no longer able to send messages back to the receiver.";
 
 pub fn start_worker_thread() -> NetworkResource {
-<<<<<<< HEAD
     let (event_tx, event_rx): (Sender<NetworkEvent>, Receiver<NetworkEvent>) = unbounded();
     let (message_tx, message_rx): (Sender<Message>, Receiver<Message>) = unbounded();
-    let (instruction_tx, instruction_rx): (Sender<SocketInstruction>, Receiver<SocketInstruction>) =
-        unbounded();
-=======
-    let (event_tx, event_rx): (Sender<NetworkEvent>, Receiver<NetworkEvent>) = mpsc::channel();
-    let (message_tx, message_rx): (Sender<Message>, Receiver<Message>) = mpsc::channel();
     let (instruction_tx, instruction_rx): (
         Sender<WorkerInstructions>,
         Receiver<WorkerInstructions>,
-    ) = mpsc::channel();
->>>>>>> 40bed962
+    ) = unbounded();
 
     let mut sockets = TrackedSockets {
         sockets: Vec::new(),
